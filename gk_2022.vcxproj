﻿<?xml version="1.0" encoding="utf-8"?>
<Project DefaultTargets="Build" ToolsVersion="15.0" xmlns="http://schemas.microsoft.com/developer/msbuild/2003">
  <ItemGroup Label="ProjectConfigurations">
    <ProjectConfiguration Include="Debug|Win32">
      <Configuration>Debug</Configuration>
      <Platform>Win32</Platform>
    </ProjectConfiguration>
    <ProjectConfiguration Include="Debug|x64">
      <Configuration>Debug</Configuration>
      <Platform>x64</Platform>
    </ProjectConfiguration>
    <ProjectConfiguration Include="Debug as Service|Win32">
      <Configuration>Debug as Service</Configuration>
      <Platform>Win32</Platform>
    </ProjectConfiguration>
    <ProjectConfiguration Include="Debug as Service|x64">
      <Configuration>Debug as Service</Configuration>
      <Platform>x64</Platform>
    </ProjectConfiguration>
    <ProjectConfiguration Include="Release|Win32">
      <Configuration>Release</Configuration>
      <Platform>Win32</Platform>
    </ProjectConfiguration>
    <ProjectConfiguration Include="Release|x64">
      <Configuration>Release</Configuration>
      <Platform>x64</Platform>
    </ProjectConfiguration>
    <ProjectConfiguration Include="Release as Service|Win32">
      <Configuration>Release as Service</Configuration>
      <Platform>Win32</Platform>
    </ProjectConfiguration>
    <ProjectConfiguration Include="Release as Service|x64">
      <Configuration>Release as Service</Configuration>
      <Platform>x64</Platform>
    </ProjectConfiguration>
  </ItemGroup>
  <PropertyGroup Label="Globals">
    <ProjectName>gnugk</ProjectName>
    <ProjectGuid>{C5052DDD-FADC-4415-B235-92A9761BB21D}</ProjectGuid>
    <WindowsTargetPlatformVersion>10.0</WindowsTargetPlatformVersion>
  </PropertyGroup>
  <Import Project="$(VCTargetsPath)\Microsoft.Cpp.Default.props" />
  <PropertyGroup Condition="'$(Configuration)|$(Platform)'=='Debug as Service|Win32'" Label="Configuration">
    <ConfigurationType>Application</ConfigurationType>
    <UseOfMfc>false</UseOfMfc>
    <PlatformToolset>v143</PlatformToolset>
  </PropertyGroup>
  <PropertyGroup Condition="'$(Configuration)|$(Platform)'=='Debug as Service|x64'" Label="Configuration">
    <ConfigurationType>Application</ConfigurationType>
    <UseOfMfc>false</UseOfMfc>
    <PlatformToolset>v143</PlatformToolset>
  </PropertyGroup>
  <PropertyGroup Condition="'$(Configuration)|$(Platform)'=='Release as Service|Win32'" Label="Configuration">
    <ConfigurationType>Application</ConfigurationType>
    <UseOfMfc>false</UseOfMfc>
    <PlatformToolset>v143</PlatformToolset>
  </PropertyGroup>
  <PropertyGroup Condition="'$(Configuration)|$(Platform)'=='Release as Service|x64'" Label="Configuration">
    <ConfigurationType>Application</ConfigurationType>
    <UseOfMfc>false</UseOfMfc>
    <PlatformToolset>v143</PlatformToolset>
  </PropertyGroup>
  <PropertyGroup Condition="'$(Configuration)|$(Platform)'=='Release|Win32'" Label="Configuration">
    <ConfigurationType>Application</ConfigurationType>
    <UseOfMfc>false</UseOfMfc>
    <PlatformToolset>v143</PlatformToolset>
  </PropertyGroup>
  <PropertyGroup Condition="'$(Configuration)|$(Platform)'=='Release|x64'" Label="Configuration">
    <ConfigurationType>Application</ConfigurationType>
    <UseOfMfc>false</UseOfMfc>
    <PlatformToolset>v143</PlatformToolset>
  </PropertyGroup>
  <PropertyGroup Condition="'$(Configuration)|$(Platform)'=='Debug|Win32'" Label="Configuration">
    <ConfigurationType>Application</ConfigurationType>
    <UseOfMfc>false</UseOfMfc>
    <PlatformToolset>v143</PlatformToolset>
  </PropertyGroup>
  <PropertyGroup Condition="'$(Configuration)|$(Platform)'=='Debug|x64'" Label="Configuration">
    <ConfigurationType>Application</ConfigurationType>
    <UseOfMfc>false</UseOfMfc>
    <PlatformToolset>v143</PlatformToolset>
  </PropertyGroup>
<<<<<<< HEAD
  <PropertyGroup Label="Configuration" Condition="'$(Configuration)|$(Platform)'=='Release (h323plus)|Win32'">
    <PlatformToolset>v143</PlatformToolset>
  </PropertyGroup>
  <PropertyGroup Label="Configuration" Condition="'$(Configuration)|$(Platform)'=='Release (h323plus)|x64'">
    <PlatformToolset>v143</PlatformToolset>
  </PropertyGroup>
  <PropertyGroup Label="Configuration" Condition="'$(Configuration)|$(Platform)'=='Debug as Service (h323plus)|x64'">
    <PlatformToolset>v143</PlatformToolset>
  </PropertyGroup>
  <PropertyGroup Label="Configuration" Condition="'$(Configuration)|$(Platform)'=='Debug as Service (h323plus)|Win32'">
    <PlatformToolset>v143</PlatformToolset>
  </PropertyGroup>
  <PropertyGroup Label="Configuration" Condition="'$(Configuration)|$(Platform)'=='Release as Service (h323plus)|Win32'">
    <PlatformToolset>v143</PlatformToolset>
  </PropertyGroup>
  <PropertyGroup Label="Configuration" Condition="'$(Configuration)|$(Platform)'=='Release as Service (h323plus)|x64'">
    <PlatformToolset>v143</PlatformToolset>
  </PropertyGroup>
  <PropertyGroup Label="Configuration" Condition="'$(Configuration)|$(Platform)'=='Debug (h323plus)|Win32'">
    <PlatformToolset>v143</PlatformToolset>
  </PropertyGroup>
  <PropertyGroup Label="Configuration" Condition="'$(Configuration)|$(Platform)'=='Debug (h323plus)|x64'">
=======
  <PropertyGroup Label="Configuration" Condition="'$(Configuration)|$(Platform)'=='Release|Win32'">
    <PlatformToolset>v143</PlatformToolset>
  </PropertyGroup>
  <PropertyGroup Label="Configuration" Condition="'$(Configuration)|$(Platform)'=='Release|x64'">
    <PlatformToolset>v143</PlatformToolset>
  </PropertyGroup>
  <PropertyGroup Label="Configuration" Condition="'$(Configuration)|$(Platform)'=='Debug as Service|x64'">
    <PlatformToolset>v143</PlatformToolset>
  </PropertyGroup>
  <PropertyGroup Label="Configuration" Condition="'$(Configuration)|$(Platform)'=='Debug as Service|Win32'">
    <PlatformToolset>v143</PlatformToolset>
  </PropertyGroup>
  <PropertyGroup Label="Configuration" Condition="'$(Configuration)|$(Platform)'=='Release as Service|Win32'">
    <PlatformToolset>v143</PlatformToolset>
  </PropertyGroup>
  <PropertyGroup Label="Configuration" Condition="'$(Configuration)|$(Platform)'=='Release as Service|x64'">
    <PlatformToolset>v143</PlatformToolset>
  </PropertyGroup>
  <PropertyGroup Label="Configuration" Condition="'$(Configuration)|$(Platform)'=='Debug|Win32'">
    <PlatformToolset>v143</PlatformToolset>
  </PropertyGroup>
  <PropertyGroup Label="Configuration" Condition="'$(Configuration)|$(Platform)'=='Debug|x64'">
>>>>>>> 34a3cbe9
    <PlatformToolset>v143</PlatformToolset>
  </PropertyGroup>
  <Import Project="$(VCTargetsPath)\Microsoft.Cpp.props" />
  <ImportGroup Label="ExtensionSettings">
  </ImportGroup>
  <ImportGroup Condition="'$(Configuration)|$(Platform)'=='Debug as Service|Win32'" Label="PropertySheets">
    <Import Project="$(UserRootDir)\Microsoft.Cpp.$(Platform).user.props" Condition="exists('$(UserRootDir)\Microsoft.Cpp.$(Platform).user.props')" />
    <Import Project="$(VCTargetsPath)Microsoft.CPP.UpgradeFromVC71.props" />
  </ImportGroup>
  <ImportGroup Condition="'$(Configuration)|$(Platform)'=='Debug as Service|x64'" Label="PropertySheets">
    <Import Project="$(UserRootDir)\Microsoft.Cpp.$(Platform).user.props" Condition="exists('$(UserRootDir)\Microsoft.Cpp.$(Platform).user.props')" />
    <Import Project="$(VCTargetsPath)Microsoft.CPP.UpgradeFromVC71.props" />
  </ImportGroup>
  <ImportGroup Condition="'$(Configuration)|$(Platform)'=='Release as Service|Win32'" Label="PropertySheets">
    <Import Project="$(UserRootDir)\Microsoft.Cpp.$(Platform).user.props" Condition="exists('$(UserRootDir)\Microsoft.Cpp.$(Platform).user.props')" />
    <Import Project="$(VCTargetsPath)Microsoft.CPP.UpgradeFromVC71.props" />
  </ImportGroup>
  <ImportGroup Condition="'$(Configuration)|$(Platform)'=='Release as Service|x64'" Label="PropertySheets">
    <Import Project="$(UserRootDir)\Microsoft.Cpp.$(Platform).user.props" Condition="exists('$(UserRootDir)\Microsoft.Cpp.$(Platform).user.props')" />
    <Import Project="$(VCTargetsPath)Microsoft.CPP.UpgradeFromVC71.props" />
  </ImportGroup>
  <ImportGroup Condition="'$(Configuration)|$(Platform)'=='Release|Win32'" Label="PropertySheets">
    <Import Project="$(UserRootDir)\Microsoft.Cpp.$(Platform).user.props" Condition="exists('$(UserRootDir)\Microsoft.Cpp.$(Platform).user.props')" />
    <Import Project="$(VCTargetsPath)Microsoft.CPP.UpgradeFromVC71.props" />
  </ImportGroup>
  <ImportGroup Condition="'$(Configuration)|$(Platform)'=='Release|x64'" Label="PropertySheets">
    <Import Project="$(UserRootDir)\Microsoft.Cpp.$(Platform).user.props" Condition="exists('$(UserRootDir)\Microsoft.Cpp.$(Platform).user.props')" />
    <Import Project="$(VCTargetsPath)Microsoft.CPP.UpgradeFromVC71.props" />
  </ImportGroup>
  <ImportGroup Condition="'$(Configuration)|$(Platform)'=='Debug|Win32'" Label="PropertySheets">
    <Import Project="$(UserRootDir)\Microsoft.Cpp.$(Platform).user.props" Condition="exists('$(UserRootDir)\Microsoft.Cpp.$(Platform).user.props')" />
    <Import Project="$(VCTargetsPath)Microsoft.CPP.UpgradeFromVC71.props" />
  </ImportGroup>
  <ImportGroup Condition="'$(Configuration)|$(Platform)'=='Debug|x64'" Label="PropertySheets">
    <Import Project="$(UserRootDir)\Microsoft.Cpp.$(Platform).user.props" Condition="exists('$(UserRootDir)\Microsoft.Cpp.$(Platform).user.props')" />
    <Import Project="$(VCTargetsPath)Microsoft.CPP.UpgradeFromVC71.props" />
  </ImportGroup>
  <PropertyGroup Label="UserMacros" />
  <PropertyGroup>
    <_ProjectFileVersion>10.0.21006.1</_ProjectFileVersion>
    <LinkIncremental Condition="'$(Configuration)|$(Platform)'=='Debug|Win32'" />
    <LinkIncremental Condition="'$(Configuration)|$(Platform)'=='Debug|x64'" />
    <LinkIncremental Condition="'$(Configuration)|$(Platform)'=='Release|Win32'">false</LinkIncremental>
    <LinkIncremental Condition="'$(Configuration)|$(Platform)'=='Release|x64'">false</LinkIncremental>
    <LinkIncremental Condition="'$(Configuration)|$(Platform)'=='Release as Service|Win32'">false</LinkIncremental>
    <LinkIncremental Condition="'$(Configuration)|$(Platform)'=='Release as Service|x64'">false</LinkIncremental>
    <OutDir Condition="'$(Configuration)|$(Platform)'=='Debug as Service|Win32'">$(SolutionDir)/$(Configuration)_$(PlatformShortName)/</OutDir>
    <IntDir Condition="'$(Configuration)|$(Platform)'=='Debug as Service|Win32'">$(SolutionDir)/$(Configuration)_$(PlatformShortName)/</IntDir>
    <LinkIncremental Condition="'$(Configuration)|$(Platform)'=='Debug as Service|Win32'" />
    <LinkIncremental Condition="'$(Configuration)|$(Platform)'=='Debug as Service|x64'" />
    <CodeAnalysisRuleSet Condition="'$(Configuration)|$(Platform)'=='Debug|Win32'">AllRules.ruleset</CodeAnalysisRuleSet>
    <CodeAnalysisRuleSet Condition="'$(Configuration)|$(Platform)'=='Debug|x64'">AllRules.ruleset</CodeAnalysisRuleSet>
    <CodeAnalysisRules Condition="'$(Configuration)|$(Platform)'=='Debug|Win32'" />
    <CodeAnalysisRules Condition="'$(Configuration)|$(Platform)'=='Debug|x64'" />
    <CodeAnalysisRuleAssemblies Condition="'$(Configuration)|$(Platform)'=='Debug|Win32'" />
    <CodeAnalysisRuleAssemblies Condition="'$(Configuration)|$(Platform)'=='Debug|x64'" />
    <CodeAnalysisRuleSet Condition="'$(Configuration)|$(Platform)'=='Debug as Service|Win32'">AllRules.ruleset</CodeAnalysisRuleSet>
    <CodeAnalysisRuleSet Condition="'$(Configuration)|$(Platform)'=='Debug as Service|x64'">AllRules.ruleset</CodeAnalysisRuleSet>
    <CodeAnalysisRules Condition="'$(Configuration)|$(Platform)'=='Debug as Service|Win32'" />
    <CodeAnalysisRules Condition="'$(Configuration)|$(Platform)'=='Debug as Service|x64'" />
    <CodeAnalysisRuleAssemblies Condition="'$(Configuration)|$(Platform)'=='Debug as Service|Win32'" />
    <CodeAnalysisRuleAssemblies Condition="'$(Configuration)|$(Platform)'=='Debug as Service|x64'" />
    <CodeAnalysisRuleSet Condition="'$(Configuration)|$(Platform)'=='Release|Win32'">AllRules.ruleset</CodeAnalysisRuleSet>
    <CodeAnalysisRuleSet Condition="'$(Configuration)|$(Platform)'=='Release|x64'">AllRules.ruleset</CodeAnalysisRuleSet>
    <CodeAnalysisRules Condition="'$(Configuration)|$(Platform)'=='Release|Win32'" />
    <CodeAnalysisRules Condition="'$(Configuration)|$(Platform)'=='Release|x64'" />
    <CodeAnalysisRuleAssemblies Condition="'$(Configuration)|$(Platform)'=='Release|Win32'" />
    <CodeAnalysisRuleAssemblies Condition="'$(Configuration)|$(Platform)'=='Release|x64'" />
    <CodeAnalysisRules Condition="'$(Configuration)|$(Platform)'=='Release (ptlib +1.11)|Win32'" />
    <CodeAnalysisRules Condition="'$(Configuration)|$(Platform)'=='Release (ptlib +1.11)|x64'" />
    <CodeAnalysisRuleSet Condition="'$(Configuration)|$(Platform)'=='Release as Service|Win32'">AllRules.ruleset</CodeAnalysisRuleSet>
    <CodeAnalysisRuleSet Condition="'$(Configuration)|$(Platform)'=='Release as Service|x64'">AllRules.ruleset</CodeAnalysisRuleSet>
    <CodeAnalysisRules Condition="'$(Configuration)|$(Platform)'=='Release as Service|Win32'" />
    <CodeAnalysisRules Condition="'$(Configuration)|$(Platform)'=='Release as Service|x64'" />
    <CodeAnalysisRuleAssemblies Condition="'$(Configuration)|$(Platform)'=='Release as Service|Win32'" />
    <CodeAnalysisRuleAssemblies Condition="'$(Configuration)|$(Platform)'=='Release as Service|x64'" />
    <IncludePath Condition="'$(Configuration)|$(Platform)'=='Debug|Win32'">$(ProjectDir)..\h323plus\include;$(ProjectDir)..\ptlib\include;$(IncludePath)</IncludePath>
    <IncludePath Condition="'$(Configuration)|$(Platform)'=='Debug|x64'">$(ProjectDir)..\h323plus\include;$(ProjectDir)..\ptlib\include;$(IncludePath)</IncludePath>
    <IncludePath Condition="'$(Configuration)|$(Platform)'=='Debug as Service|Win32'">$(ProjectDir)..\h323plus\include;$(ProjectDir)..\ptlib\include;$(IncludePath)</IncludePath>
    <IncludePath Condition="'$(Configuration)|$(Platform)'=='Debug as Service|x64'">$(ProjectDir)..\h323plus\include;$(ProjectDir)..\ptlib\include;$(IncludePath)</IncludePath>
    <IncludePath Condition="'$(Configuration)|$(Platform)'=='Release|Win32'">$(ProjectDir)..\h323plus\include;$(ProjectDir)..\ptlib\include;$(IncludePath)</IncludePath>
    <IncludePath Condition="'$(Configuration)|$(Platform)'=='Release|x64'">$(ProjectDir)..\h323plus\include;$(ProjectDir)..\ptlib\include;$(IncludePath)</IncludePath>
    <IncludePath Condition="'$(Configuration)|$(Platform)'=='Release as Service|Win32'">$(ProjectDir)..\h323plus\include;$(ProjectDir)..\ptlib\include;$(IncludePath)</IncludePath>
    <IncludePath Condition="'$(Configuration)|$(Platform)'=='Release as Service|x64'">$(ProjectDir)..\h323plus\include;$(ProjectDir)..\ptlib\include;$(IncludePath)</IncludePath>
    <LibraryPath Condition="'$(Configuration)|$(Platform)'=='Release|Win32'">$(ProjectDir)..\h323plus\lib;$(ProjectDir)..\ptlib\lib;$(LibraryPath)</LibraryPath>
    <LibraryPath Condition="'$(Configuration)|$(Platform)'=='Release|x64'">$(ProjectDir)..\h323plus\lib;$(ProjectDir)..\ptlib\lib;$(LibraryPath)</LibraryPath>
    <LibraryPath Condition="'$(Configuration)|$(Platform)'=='Debug|Win32'">$(ProjectDir)..\h323plus\lib;$(ProjectDir)..\ptlib\lib;$(LibraryPath)</LibraryPath>
    <LibraryPath Condition="'$(Configuration)|$(Platform)'=='Debug|x64'">$(ProjectDir)..\h323plus\lib;$(ProjectDir)..\ptlib\lib;$(LibraryPath)</LibraryPath>
    <LibraryPath Condition="'$(Configuration)|$(Platform)'=='Debug as Service|Win32'">$(ProjectDir)..\h323plus\lib;$(ProjectDir)..\ptlib\lib;$(LibraryPath)</LibraryPath>
    <LibraryPath Condition="'$(Configuration)|$(Platform)'=='Debug as Service|x64'">$(ProjectDir)..\h323plus\lib;$(ProjectDir)..\ptlib\lib;$(LibraryPath)</LibraryPath>
    <LibraryPath Condition="'$(Configuration)|$(Platform)'=='Release as Service|Win32'">$(ProjectDir)..\h323plus\lib;$(ProjectDir)..\ptlib\lib;$(LibraryPath)</LibraryPath>
    <LibraryPath Condition="'$(Configuration)|$(Platform)'=='Release as Service|x64'">$(ProjectDir)..\h323plus\lib;$(ProjectDir)..\ptlib\lib;$(LibraryPath)</LibraryPath>
  </PropertyGroup>
  <PropertyGroup Condition="'$(Configuration)|$(Platform)'=='Debug|Win32'">
    <OutDir>$(SolutionDir)/$(Configuration)_$(PlatformShortName)/</OutDir>
    <IntDir>$(SolutionDir)/$(Configuration)_$(PlatformShortName)/</IntDir>
  </PropertyGroup>
  <PropertyGroup Condition="'$(Configuration)|$(Platform)'=='Release|Win32'">
    <OutDir>$(SolutionDir)/$(Configuration)_$(PlatformShortName)/</OutDir>
    <IntDir>$(SolutionDir)/$(Configuration)_$(PlatformShortName)/</IntDir>
  </PropertyGroup>
  <PropertyGroup Condition="'$(Configuration)|$(Platform)'=='Release|x64'">
    <OutDir>$(SolutionDir)/$(Configuration)_$(PlatformShortName)/</OutDir>
    <IntDir>$(SolutionDir)/$(Configuration)_$(PlatformShortName)/</IntDir>
  </PropertyGroup>
  <PropertyGroup Condition="'$(Configuration)|$(Platform)'=='Debug|x64'">
    <OutDir>$(SolutionDir)/$(Configuration)_$(PlatformShortName)/</OutDir>
    <IntDir>$(SolutionDir)/$(Configuration)_$(PlatformShortName)/</IntDir>
  </PropertyGroup>
  <PropertyGroup Condition="'$(Configuration)|$(Platform)'=='Debug as Service|x64'">
    <OutDir>$(SolutionDir)/$(Configuration)_$(PlatformShortName)/</OutDir>
    <IntDir>$(SolutionDir)/$(Configuration)_$(PlatformShortName)/</IntDir>
  </PropertyGroup>
  <PropertyGroup Condition="'$(Configuration)|$(Platform)'=='Release as Service|x64'">
    <OutDir>$(SolutionDir)/$(Configuration)_$(PlatformShortName)/</OutDir>
    <IntDir>$(SolutionDir)/$(Configuration)_$(PlatformShortName)/</IntDir>
  </PropertyGroup>
  <PropertyGroup Condition="'$(Configuration)|$(Platform)'=='Release as Service|Win32'">
    <OutDir>$(SolutionDir)/$(Configuration)_$(PlatformShortName)/</OutDir>
    <IntDir>$(SolutionDir)/$(Configuration)_$(PlatformShortName)/</IntDir>
  </PropertyGroup>
  <ItemDefinitionGroup Condition="'$(Configuration)|$(Platform)'=='Debug|Win32'">
    <Midl>
      <TypeLibraryName>.\Debug/gk.tlb</TypeLibraryName>
      <HeaderFileName>
      </HeaderFileName>
    </Midl>
    <ClCompile>
      <Optimization>Disabled</Optimization>
      <PreprocessorDefinitions>_DEBUG;PTRACING;HAS_RADIUS=1;%(PreprocessorDefinitions)</PreprocessorDefinitions>
      <BasicRuntimeChecks>EnableFastChecks</BasicRuntimeChecks>
      <RuntimeLibrary>MultiThreadedDebugDLL</RuntimeLibrary>
      <StructMemberAlignment>Default</StructMemberAlignment>
      <RuntimeTypeInfo>true</RuntimeTypeInfo>
      <PrecompiledHeaderOutputFile>.\Debug/gk.pch</PrecompiledHeaderOutputFile>
      <AssemblerListingLocation>.\Debug/</AssemblerListingLocation>
      <ObjectFileName>.\Debug/</ObjectFileName>
      <ProgramDataBaseFileName>.\Debug/</ProgramDataBaseFileName>
      <BrowseInformation>true</BrowseInformation>
      <WarningLevel>Level3</WarningLevel>
      <SuppressStartupBanner>true</SuppressStartupBanner>
      <DebugInformationFormat>ProgramDatabase</DebugInformationFormat>
      <CompileAs>Default</CompileAs>
      <LanguageStandard>
      </LanguageStandard>
    </ClCompile>
    <ResourceCompile>
      <PreprocessorDefinitions>_DEBUG;%(PreprocessorDefinitions)</PreprocessorDefinitions>
      <Culture>0x0409</Culture>
    </ResourceCompile>
    <Link>
      <AdditionalDependencies>snmpapi.lib;Winmm.lib;mpr.lib;wsock32.lib;%(AdditionalDependencies)</AdditionalDependencies>
      <OutputFile>Debug/gnugk.exe</OutputFile>
      <SuppressStartupBanner>true</SuppressStartupBanner>
      <GenerateDebugInformation>true</GenerateDebugInformation>
      <ProgramDatabaseFile>.\Debug/gnugk.pdb</ProgramDatabaseFile>
      <SubSystem>Console</SubSystem>
      <RandomizedBaseAddress>true</RandomizedBaseAddress>
      <DataExecutionPrevention>true</DataExecutionPrevention>
      <TargetMachine>MachineX86</TargetMachine>
    </Link>
  </ItemDefinitionGroup>
  <ItemDefinitionGroup Condition="'$(Configuration)|$(Platform)'=='Debug|x64'">
    <Midl>
      <TypeLibraryName>.\Debug/gk.tlb</TypeLibraryName>
      <HeaderFileName>
      </HeaderFileName>
    </Midl>
    <ClCompile>
      <Optimization>Disabled</Optimization>
      <PreprocessorDefinitions>_DEBUG;PTRACING;HAS_RADIUS=1;%(PreprocessorDefinitions)</PreprocessorDefinitions>
      <BasicRuntimeChecks>EnableFastChecks</BasicRuntimeChecks>
      <RuntimeLibrary>MultiThreadedDebugDLL</RuntimeLibrary>
      <StructMemberAlignment>Default</StructMemberAlignment>
      <RuntimeTypeInfo>true</RuntimeTypeInfo>
      <PrecompiledHeaderOutputFile>.\Debug/gk.pch</PrecompiledHeaderOutputFile>
      <AssemblerListingLocation>.\Debug/</AssemblerListingLocation>
      <ObjectFileName>.\Debug/</ObjectFileName>
      <ProgramDataBaseFileName>.\Debug/</ProgramDataBaseFileName>
      <BrowseInformation>true</BrowseInformation>
      <WarningLevel>Level3</WarningLevel>
      <SuppressStartupBanner>true</SuppressStartupBanner>
      <DebugInformationFormat>ProgramDatabase</DebugInformationFormat>
      <CompileAs>Default</CompileAs>
      <LanguageStandard>
      </LanguageStandard>
    </ClCompile>
    <ResourceCompile>
      <PreprocessorDefinitions>_DEBUG;%(PreprocessorDefinitions)</PreprocessorDefinitions>
      <Culture>0x0409</Culture>
    </ResourceCompile>
    <Link>
      <AdditionalDependencies>snmpapi.lib;Winmm.lib;mpr.lib;wsock32.lib;%(AdditionalDependencies)</AdditionalDependencies>
      <OutputFile>Debug/gnugk.exe</OutputFile>
      <SuppressStartupBanner>true</SuppressStartupBanner>
      <GenerateDebugInformation>true</GenerateDebugInformation>
      <ProgramDatabaseFile>.\Debug/gnugk.pdb</ProgramDatabaseFile>
      <SubSystem>Console</SubSystem>
      <RandomizedBaseAddress>true</RandomizedBaseAddress>
      <DataExecutionPrevention>true</DataExecutionPrevention>
    </Link>
  </ItemDefinitionGroup>
  <ItemDefinitionGroup Condition="'$(Configuration)|$(Platform)'=='Release|Win32'">
    <Midl>
      <TypeLibraryName>.\Release/gk.tlb</TypeLibraryName>
      <HeaderFileName>
      </HeaderFileName>
    </Midl>
    <ClCompile>
      <Optimization>Disabled</Optimization>
      <InlineFunctionExpansion>AnySuitable</InlineFunctionExpansion>
      <IntrinsicFunctions>true</IntrinsicFunctions>
      <FavorSizeOrSpeed>Speed</FavorSizeOrSpeed>
      <PreprocessorDefinitions>NDEBUG;PTRACING;HAS_RADIUS=1;%(PreprocessorDefinitions)</PreprocessorDefinitions>
      <RuntimeLibrary>MultiThreadedDLL</RuntimeLibrary>
      <StructMemberAlignment>Default</StructMemberAlignment>
      <BufferSecurityCheck>false</BufferSecurityCheck>
      <RuntimeTypeInfo>true</RuntimeTypeInfo>
      <PrecompiledHeaderOutputFile>.\Release/gk.pch</PrecompiledHeaderOutputFile>
      <AssemblerListingLocation>.\Release/</AssemblerListingLocation>
      <ObjectFileName>.\Release/</ObjectFileName>
      <ProgramDataBaseFileName>.\Release/</ProgramDataBaseFileName>
      <WarningLevel>Level3</WarningLevel>
      <SuppressStartupBanner>true</SuppressStartupBanner>
      <CompileAs>Default</CompileAs>
      <LanguageStandard>
      </LanguageStandard>
    </ClCompile>
    <ResourceCompile>
      <PreprocessorDefinitions>NDEBUG;%(PreprocessorDefinitions)</PreprocessorDefinitions>
      <Culture>0x0409</Culture>
    </ResourceCompile>
    <Link>
      <AdditionalDependencies>h323plus.lib;ptlibs.lib;snmpapi.lib;odbc32.lib;odbccp32.lib;wsock32.lib;mpr.lib;winmm.lib;%(AdditionalDependencies)</AdditionalDependencies>
      <OutputFile>Release/gnugk.exe</OutputFile>
      <SuppressStartupBanner>true</SuppressStartupBanner>
      <ProgramDatabaseFile>.\Release/gnugk.pdb</ProgramDatabaseFile>
      <SubSystem>Console</SubSystem>
      <RandomizedBaseAddress>true</RandomizedBaseAddress>
      <DataExecutionPrevention>true</DataExecutionPrevention>
      <TargetMachine>MachineX86</TargetMachine>
    </Link>
  </ItemDefinitionGroup>
  <ItemDefinitionGroup Condition="'$(Configuration)|$(Platform)'=='Release|x64'">
    <Midl>
      <TypeLibraryName>.\Release/gk.tlb</TypeLibraryName>
      <HeaderFileName>
      </HeaderFileName>
    </Midl>
    <ClCompile>
      <Optimization>Disabled</Optimization>
      <InlineFunctionExpansion>AnySuitable</InlineFunctionExpansion>
      <IntrinsicFunctions>true</IntrinsicFunctions>
      <FavorSizeOrSpeed>Speed</FavorSizeOrSpeed>
      <PreprocessorDefinitions>NDEBUG;PTRACING;HAS_RADIUS=1;%(PreprocessorDefinitions)</PreprocessorDefinitions>
      <RuntimeLibrary>MultiThreadedDLL</RuntimeLibrary>
      <StructMemberAlignment>Default</StructMemberAlignment>
      <BufferSecurityCheck>false</BufferSecurityCheck>
      <RuntimeTypeInfo>true</RuntimeTypeInfo>
      <PrecompiledHeaderOutputFile>.\Release/gk.pch</PrecompiledHeaderOutputFile>
      <AssemblerListingLocation>.\Release/</AssemblerListingLocation>
      <ObjectFileName>.\Release/</ObjectFileName>
      <ProgramDataBaseFileName>.\Release/</ProgramDataBaseFileName>
      <WarningLevel>Level3</WarningLevel>
      <SuppressStartupBanner>true</SuppressStartupBanner>
      <CompileAs>Default</CompileAs>
      <LanguageStandard>
      </LanguageStandard>
    </ClCompile>
    <ResourceCompile>
      <PreprocessorDefinitions>NDEBUG;%(PreprocessorDefinitions)</PreprocessorDefinitions>
      <Culture>0x0409</Culture>
    </ResourceCompile>
    <Link>
      <AdditionalDependencies>h323plus.lib;ptlibs.lib;snmpapi.lib;odbc32.lib;odbccp32.lib;wsock32.lib;mpr.lib;winmm.lib;%(AdditionalDependencies)</AdditionalDependencies>
      <OutputFile>Release/gnugk.exe</OutputFile>
      <SuppressStartupBanner>true</SuppressStartupBanner>
      <ProgramDatabaseFile>.\Release/gnugk.pdb</ProgramDatabaseFile>
      <SubSystem>Console</SubSystem>
      <RandomizedBaseAddress>true</RandomizedBaseAddress>
      <DataExecutionPrevention>true</DataExecutionPrevention>
    </Link>
  </ItemDefinitionGroup>
  <ItemDefinitionGroup Condition="'$(Configuration)|$(Platform)'=='Debug|Win32'">
    <Midl>
      <TypeLibraryName>.\Debug/gk.tlb</TypeLibraryName>
      <HeaderFileName>
      </HeaderFileName>
    </Midl>
    <ClCompile>
      <Optimization>Disabled</Optimization>
      <PreprocessorDefinitions>_DEBUG;PTRACING;H323PLUS_LIB;HAS_RADIUS=1;%(PreprocessorDefinitions)</PreprocessorDefinitions>
      <BasicRuntimeChecks>EnableFastChecks</BasicRuntimeChecks>
      <RuntimeLibrary>MultiThreadedDebugDLL</RuntimeLibrary>
      <StructMemberAlignment>Default</StructMemberAlignment>
      <RuntimeTypeInfo>true</RuntimeTypeInfo>
      <PrecompiledHeaderOutputFile>.\Debug/gnugk.pch</PrecompiledHeaderOutputFile>
      <AssemblerListingLocation>.\Debug/</AssemblerListingLocation>
      <ObjectFileName>.\Debug/</ObjectFileName>
      <ProgramDataBaseFileName>.\Debug/</ProgramDataBaseFileName>
      <BrowseInformation>true</BrowseInformation>
      <WarningLevel>Level2</WarningLevel>
      <SuppressStartupBanner>true</SuppressStartupBanner>
      <DebugInformationFormat>ProgramDatabase</DebugInformationFormat>
      <CompileAs>Default</CompileAs>
      <LanguageStandard>
      </LanguageStandard>
    </ClCompile>
    <ResourceCompile>
      <PreprocessorDefinitions>_DEBUG;%(PreprocessorDefinitions)</PreprocessorDefinitions>
      <Culture>0x0409</Culture>
    </ResourceCompile>
    <Link>
      <AdditionalDependencies>h323plusd.lib;ptlibsd.lib;snmpapi.lib;Winmm.lib;mpr.lib;wsock32.lib;%(AdditionalDependencies)</AdditionalDependencies>
      <OutputFile>$(SolutionDir)/$(Configuration)_$(PlatformShortName)/gnugk.exe</OutputFile>
      <SuppressStartupBanner>true</SuppressStartupBanner>
      <GenerateDebugInformation>true</GenerateDebugInformation>
      <ProgramDatabaseFile>.\Debug/gnugk.pdb</ProgramDatabaseFile>
      <SubSystem>Console</SubSystem>
      <RandomizedBaseAddress>true</RandomizedBaseAddress>
      <DataExecutionPrevention>true</DataExecutionPrevention>
      <TargetMachine>MachineX86</TargetMachine>
    </Link>
  </ItemDefinitionGroup>
  <ItemDefinitionGroup Condition="'$(Configuration)|$(Platform)'=='Debug|x64'">
    <Midl>
      <TypeLibraryName>.\Debug/gk.tlb</TypeLibraryName>
      <HeaderFileName>
      </HeaderFileName>
    </Midl>
    <ClCompile>
      <Optimization>Disabled</Optimization>
      <PreprocessorDefinitions>_DEBUG;PTRACING;H323PLUS_LIB;HAS_RADIUS=1;%(PreprocessorDefinitions)</PreprocessorDefinitions>
      <BasicRuntimeChecks>EnableFastChecks</BasicRuntimeChecks>
      <RuntimeLibrary>MultiThreadedDebugDLL</RuntimeLibrary>
      <StructMemberAlignment>Default</StructMemberAlignment>
      <RuntimeTypeInfo>true</RuntimeTypeInfo>
      <PrecompiledHeaderOutputFile>.\Debug/gk.pch</PrecompiledHeaderOutputFile>
      <AssemblerListingLocation>.\Debug/</AssemblerListingLocation>
      <ObjectFileName>.\Debug/</ObjectFileName>
      <ProgramDataBaseFileName>.\Debug/</ProgramDataBaseFileName>
      <BrowseInformation>true</BrowseInformation>
      <WarningLevel>Level3</WarningLevel>
      <SuppressStartupBanner>true</SuppressStartupBanner>
      <DebugInformationFormat>ProgramDatabase</DebugInformationFormat>
      <CompileAs>Default</CompileAs>
      <LanguageStandard>
      </LanguageStandard>
    </ClCompile>
    <ResourceCompile>
      <PreprocessorDefinitions>_DEBUG;%(PreprocessorDefinitions)</PreprocessorDefinitions>
      <Culture>0x0409</Culture>
    </ResourceCompile>
    <Link>
      <AdditionalDependencies>h323plus_$(PlatformShortName)_d.lib;ptlibs_$(PlatformShortName)_d.lib;snmpapi.lib;Winmm.lib;mpr.lib;wsock32.lib;%(AdditionalDependencies)</AdditionalDependencies>
      <OutputFile>$(SolutionDir)/$(Configuration)_$(PlatformShortName)/gnugk.exe</OutputFile>
      <SuppressStartupBanner>true</SuppressStartupBanner>
      <GenerateDebugInformation>true</GenerateDebugInformation>
      <ProgramDatabaseFile>.\Debug/gnugk.pdb</ProgramDatabaseFile>
      <SubSystem>Console</SubSystem>
      <RandomizedBaseAddress>true</RandomizedBaseAddress>
      <DataExecutionPrevention>true</DataExecutionPrevention>
    </Link>
  </ItemDefinitionGroup>
  <ItemDefinitionGroup Condition="'$(Configuration)|$(Platform)'=='Release|Win32'">
    <Midl>
      <TypeLibraryName>.\Release/gk.tlb</TypeLibraryName>
      <HeaderFileName>
      </HeaderFileName>
    </Midl>
    <ClCompile>
      <Optimization>MaxSpeed</Optimization>
      <InlineFunctionExpansion>AnySuitable</InlineFunctionExpansion>
      <IntrinsicFunctions>true</IntrinsicFunctions>
      <FavorSizeOrSpeed>Speed</FavorSizeOrSpeed>
      <WholeProgramOptimization>true</WholeProgramOptimization>
      <PreprocessorDefinitions>NDEBUG;PTRACING;H323PLUS_LIB;HAS_RADIUS=1;%(PreprocessorDefinitions)</PreprocessorDefinitions>
      <StringPooling>false</StringPooling>
      <ExceptionHandling>Sync</ExceptionHandling>
      <RuntimeLibrary>MultiThreadedDLL</RuntimeLibrary>
      <StructMemberAlignment>Default</StructMemberAlignment>
      <BufferSecurityCheck>false</BufferSecurityCheck>
      <FunctionLevelLinking>false</FunctionLevelLinking>
      <RuntimeTypeInfo>true</RuntimeTypeInfo>
      <PrecompiledHeaderOutputFile>$(TargetDir)gnugk.pch</PrecompiledHeaderOutputFile>
      <AssemblerListingLocation>$(TargetDir)</AssemblerListingLocation>
      <ObjectFileName>$(TargetDir)</ObjectFileName>
      <ProgramDataBaseFileName>$(TargetDir)</ProgramDataBaseFileName>
      <WarningLevel>Level2</WarningLevel>
      <SuppressStartupBanner>true</SuppressStartupBanner>
      <CompileAs>Default</CompileAs>
      <LanguageStandard>
      </LanguageStandard>
    </ClCompile>
    <ResourceCompile>
      <PreprocessorDefinitions>NDEBUG;%(PreprocessorDefinitions)</PreprocessorDefinitions>
      <Culture>0x0409</Culture>
    </ResourceCompile>
    <Link>
      <AdditionalDependencies>h323plus.lib;ptlibs.lib;snmpapi.lib;odbc32.lib;odbccp32.lib;wsock32.lib;mpr.lib;winmm.lib;%(AdditionalDependencies)</AdditionalDependencies>
      <OutputFile>$(SolutionDir)/$(Configuration)_$(PlatformShortName)/gnugk.exe</OutputFile>
      <SuppressStartupBanner>true</SuppressStartupBanner>
      <ProgramDatabaseFile>$(TargetDir)gnugk.pdb</ProgramDatabaseFile>
      <SubSystem>Console</SubSystem>
      <LinkTimeCodeGeneration>UseLinkTimeCodeGeneration</LinkTimeCodeGeneration>
      <RandomizedBaseAddress>true</RandomizedBaseAddress>
      <DataExecutionPrevention>true</DataExecutionPrevention>
      <TargetMachine>MachineX86</TargetMachine>
    </Link>
  </ItemDefinitionGroup>
  <ItemDefinitionGroup Condition="'$(Configuration)|$(Platform)'=='Release|x64'">
    <Midl>
      <TypeLibraryName>.\Release/gk.tlb</TypeLibraryName>
      <HeaderFileName>
      </HeaderFileName>
    </Midl>
    <ClCompile>
      <Optimization>MaxSpeed</Optimization>
      <InlineFunctionExpansion>AnySuitable</InlineFunctionExpansion>
      <IntrinsicFunctions>true</IntrinsicFunctions>
      <FavorSizeOrSpeed>Speed</FavorSizeOrSpeed>
      <WholeProgramOptimization>true</WholeProgramOptimization>
      <PreprocessorDefinitions>NDEBUG;PTRACING;H323PLUS_LIB;HAS_RADIUS=1;%(PreprocessorDefinitions)</PreprocessorDefinitions>
      <StringPooling>false</StringPooling>
      <ExceptionHandling>Sync</ExceptionHandling>
      <RuntimeLibrary>MultiThreadedDLL</RuntimeLibrary>
      <StructMemberAlignment>Default</StructMemberAlignment>
      <BufferSecurityCheck>false</BufferSecurityCheck>
      <FunctionLevelLinking>false</FunctionLevelLinking>
      <RuntimeTypeInfo>true</RuntimeTypeInfo>
      <PrecompiledHeaderOutputFile>$(TargetDir)gk.pch</PrecompiledHeaderOutputFile>
      <AssemblerListingLocation>$(TargetDir)</AssemblerListingLocation>
      <ObjectFileName>$(TargetDir)</ObjectFileName>
      <ProgramDataBaseFileName>$(TargetDir)</ProgramDataBaseFileName>
      <WarningLevel>Level3</WarningLevel>
      <SuppressStartupBanner>true</SuppressStartupBanner>
      <CompileAs>Default</CompileAs>
      <LanguageStandard>
      </LanguageStandard>
    </ClCompile>
    <ResourceCompile>
      <PreprocessorDefinitions>NDEBUG;%(PreprocessorDefinitions)</PreprocessorDefinitions>
      <Culture>0x0409</Culture>
    </ResourceCompile>
    <Link>
      <AdditionalDependencies>h323plus_$(PlatformShortName).lib;ptlibs_$(PlatformShortName).lib;snmpapi.lib;odbc32.lib;odbccp32.lib;wsock32.lib;mpr.lib;winmm.lib;%(AdditionalDependencies)</AdditionalDependencies>
      <OutputFile>$(SolutionDir)/$(Configuration)_$(PlatformShortName)/gnugk.exe</OutputFile>
      <SuppressStartupBanner>true</SuppressStartupBanner>
      <ProgramDatabaseFile>$(TargetDir)gnugk_$(PlatformShortName).pdb</ProgramDatabaseFile>
      <SubSystem>Console</SubSystem>
      <LinkTimeCodeGeneration>UseLinkTimeCodeGeneration</LinkTimeCodeGeneration>
      <RandomizedBaseAddress>true</RandomizedBaseAddress>
      <DataExecutionPrevention>true</DataExecutionPrevention>
    </Link>
  </ItemDefinitionGroup>
  <ItemDefinitionGroup Condition="'$(Configuration)|$(Platform)'=='Release as Service|Win32'">
    <Midl>
      <TypeLibraryName>.\Release/gk.tlb</TypeLibraryName>
      <HeaderFileName>
      </HeaderFileName>
    </Midl>
    <ClCompile>
      <Optimization>MaxSpeed</Optimization>
      <InlineFunctionExpansion>AnySuitable</InlineFunctionExpansion>
      <IntrinsicFunctions>true</IntrinsicFunctions>
      <FavorSizeOrSpeed>Speed</FavorSizeOrSpeed>
      <WholeProgramOptimization>true</WholeProgramOptimization>
      <PreprocessorDefinitions>NDEBUG;PTRACING;H323PLUS_LIB;HAS_RADIUS=1;COMPILE_AS_SERVICE=1;%(PreprocessorDefinitions)</PreprocessorDefinitions>
      <StringPooling>false</StringPooling>
      <ExceptionHandling>Sync</ExceptionHandling>
      <RuntimeLibrary>MultiThreadedDLL</RuntimeLibrary>
      <StructMemberAlignment>Default</StructMemberAlignment>
      <BufferSecurityCheck>false</BufferSecurityCheck>
      <FunctionLevelLinking>false</FunctionLevelLinking>
      <RuntimeTypeInfo>true</RuntimeTypeInfo>
      <PrecompiledHeaderOutputFile>$(TargetDir)gnugk.pch</PrecompiledHeaderOutputFile>
      <AssemblerListingLocation>$(TargetDir)</AssemblerListingLocation>
      <ObjectFileName>$(TargetDir)</ObjectFileName>
      <ProgramDataBaseFileName>$(TargetDir)</ProgramDataBaseFileName>
      <WarningLevel>Level2</WarningLevel>
      <SuppressStartupBanner>true</SuppressStartupBanner>
      <CompileAs>Default</CompileAs>
      <LanguageStandard>
      </LanguageStandard>
    </ClCompile>
    <ResourceCompile>
      <PreprocessorDefinitions>NDEBUG;%(PreprocessorDefinitions)</PreprocessorDefinitions>
      <Culture>0x0409</Culture>
    </ResourceCompile>
    <Link>
      <AdditionalDependencies>h323plus.lib;ptlibs.lib;snmpapi.lib;odbc32.lib;odbccp32.lib;wsock32.lib;mpr.lib;winmm.lib;%(AdditionalDependencies)</AdditionalDependencies>
      <OutputFile>$(SolutionDir)/$(Configuration)_$(PlatformShortName)/gnugk.exe</OutputFile>
      <SuppressStartupBanner>true</SuppressStartupBanner>
      <ProgramDatabaseFile>$(TargetDir)gnugk.pdb</ProgramDatabaseFile>
      <SubSystem>Windows</SubSystem>
      <LinkTimeCodeGeneration>UseLinkTimeCodeGeneration</LinkTimeCodeGeneration>
      <RandomizedBaseAddress>true</RandomizedBaseAddress>
      <DataExecutionPrevention>true</DataExecutionPrevention>
      <TargetMachine>MachineX86</TargetMachine>
    </Link>
  </ItemDefinitionGroup>
  <ItemDefinitionGroup Condition="'$(Configuration)|$(Platform)'=='Release as Service|x64'">
    <Midl>
      <TypeLibraryName>.\Release/gk.tlb</TypeLibraryName>
      <HeaderFileName>
      </HeaderFileName>
    </Midl>
    <ClCompile>
      <Optimization>MaxSpeed</Optimization>
      <InlineFunctionExpansion>AnySuitable</InlineFunctionExpansion>
      <IntrinsicFunctions>true</IntrinsicFunctions>
      <FavorSizeOrSpeed>Speed</FavorSizeOrSpeed>
      <WholeProgramOptimization>true</WholeProgramOptimization>
      <PreprocessorDefinitions>NDEBUG;PTRACING;H323PLUS_LIB;HAS_RADIUS=1;COMPILE_AS_SERVICE=1;%(PreprocessorDefinitions)</PreprocessorDefinitions>
      <StringPooling>false</StringPooling>
      <ExceptionHandling>Sync</ExceptionHandling>
      <RuntimeLibrary>MultiThreadedDLL</RuntimeLibrary>
      <StructMemberAlignment>Default</StructMemberAlignment>
      <BufferSecurityCheck>false</BufferSecurityCheck>
      <FunctionLevelLinking>false</FunctionLevelLinking>
      <RuntimeTypeInfo>true</RuntimeTypeInfo>
      <PrecompiledHeaderOutputFile>$(TargetDir)gk.pch</PrecompiledHeaderOutputFile>
      <AssemblerListingLocation>$(TargetDir)</AssemblerListingLocation>
      <ObjectFileName>$(TargetDir)</ObjectFileName>
      <ProgramDataBaseFileName>$(TargetDir)</ProgramDataBaseFileName>
      <WarningLevel>Level3</WarningLevel>
      <SuppressStartupBanner>true</SuppressStartupBanner>
      <CompileAs>Default</CompileAs>
      <LanguageStandard>
      </LanguageStandard>
    </ClCompile>
    <ResourceCompile>
      <PreprocessorDefinitions>NDEBUG;%(PreprocessorDefinitions)</PreprocessorDefinitions>
      <Culture>0x0409</Culture>
    </ResourceCompile>
    <Link>
      <AdditionalDependencies>h323plus_$(PlatformShortName).lib;ptlibs_$(PlatformShortName).lib;snmpapi.lib;odbc32.lib;odbccp32.lib;wsock32.lib;mpr.lib;winmm.lib;%(AdditionalDependencies)</AdditionalDependencies>
      <OutputFile>$(SolutionDir)/$(Configuration)_$(PlatformShortName)/gnugk.exe</OutputFile>
      <SuppressStartupBanner>true</SuppressStartupBanner>
      <ProgramDatabaseFile>$(TargetDir)gnugk_$(PlatformShortName).pdb</ProgramDatabaseFile>
      <SubSystem>Windows</SubSystem>
      <LinkTimeCodeGeneration>UseLinkTimeCodeGeneration</LinkTimeCodeGeneration>
      <RandomizedBaseAddress>true</RandomizedBaseAddress>
      <DataExecutionPrevention>true</DataExecutionPrevention>
    </Link>
  </ItemDefinitionGroup>
  <ItemDefinitionGroup Condition="'$(Configuration)|$(Platform)'=='Debug as Service|Win32'">
    <Midl>
      <TypeLibraryName>.\Debug/gk.tlb</TypeLibraryName>
      <HeaderFileName>
      </HeaderFileName>
    </Midl>
    <ClCompile>
      <Optimization>Disabled</Optimization>
      <PreprocessorDefinitions>_DEBUG;PTRACING;H323PLUS_LIB;HAS_RADIUS=1;COMPILE_AS_SERVICE=1;%(PreprocessorDefinitions)</PreprocessorDefinitions>
      <BasicRuntimeChecks>EnableFastChecks</BasicRuntimeChecks>
      <RuntimeLibrary>MultiThreadedDebugDLL</RuntimeLibrary>
      <StructMemberAlignment>Default</StructMemberAlignment>
      <RuntimeTypeInfo>true</RuntimeTypeInfo>
      <PrecompiledHeaderOutputFile>.\Debug/gnugk.pch</PrecompiledHeaderOutputFile>
      <AssemblerListingLocation>.\Debug/</AssemblerListingLocation>
      <ObjectFileName>.\Debug/</ObjectFileName>
      <ProgramDataBaseFileName>.\Debug/</ProgramDataBaseFileName>
      <BrowseInformation>true</BrowseInformation>
      <WarningLevel>Level2</WarningLevel>
      <SuppressStartupBanner>true</SuppressStartupBanner>
      <DebugInformationFormat>ProgramDatabase</DebugInformationFormat>
      <CompileAs>Default</CompileAs>
      <LanguageStandard>
      </LanguageStandard>
    </ClCompile>
    <ResourceCompile>
      <PreprocessorDefinitions>_DEBUG;%(PreprocessorDefinitions)</PreprocessorDefinitions>
      <Culture>0x0409</Culture>
    </ResourceCompile>
    <Link>
      <AdditionalDependencies>h323plusd.lib;ptlibsd.lib;snmpapi.lib;Winmm.lib;mpr.lib;wsock32.lib;%(AdditionalDependencies)</AdditionalDependencies>
      <OutputFile>$(SolutionDir)/$(Configuration)_$(PlatformShortName)/gnugk.exe</OutputFile>
      <SuppressStartupBanner>true</SuppressStartupBanner>
      <GenerateDebugInformation>true</GenerateDebugInformation>
      <ProgramDatabaseFile>.\Debug\gnugk.pdb</ProgramDatabaseFile>
      <SubSystem>Windows</SubSystem>
      <RandomizedBaseAddress>true</RandomizedBaseAddress>
      <DataExecutionPrevention>true</DataExecutionPrevention>
      <TargetMachine>MachineX86</TargetMachine>
    </Link>
  </ItemDefinitionGroup>
  <ItemDefinitionGroup Condition="'$(Configuration)|$(Platform)'=='Debug as Service|x64'">
    <Midl>
      <TypeLibraryName>.\Debug/gk.tlb</TypeLibraryName>
      <HeaderFileName>
      </HeaderFileName>
    </Midl>
    <ClCompile>
      <Optimization>Disabled</Optimization>
      <PreprocessorDefinitions>_DEBUG;PTRACING;H323PLUS_LIB;HAS_RADIUS=1;COMPILE_AS_SERVICE=1;%(PreprocessorDefinitions)</PreprocessorDefinitions>
      <BasicRuntimeChecks>EnableFastChecks</BasicRuntimeChecks>
      <RuntimeLibrary>MultiThreadedDebugDLL</RuntimeLibrary>
      <StructMemberAlignment>Default</StructMemberAlignment>
      <RuntimeTypeInfo>true</RuntimeTypeInfo>
      <PrecompiledHeaderOutputFile>.\Debug/gk.pch</PrecompiledHeaderOutputFile>
      <AssemblerListingLocation>.\Debug/</AssemblerListingLocation>
      <ObjectFileName>.\Debug/</ObjectFileName>
      <ProgramDataBaseFileName>.\Debug/</ProgramDataBaseFileName>
      <BrowseInformation>true</BrowseInformation>
      <WarningLevel>Level3</WarningLevel>
      <SuppressStartupBanner>true</SuppressStartupBanner>
      <DebugInformationFormat>ProgramDatabase</DebugInformationFormat>
      <CompileAs>Default</CompileAs>
      <LanguageStandard>
      </LanguageStandard>
    </ClCompile>
    <ResourceCompile>
      <PreprocessorDefinitions>_DEBUG;%(PreprocessorDefinitions)</PreprocessorDefinitions>
      <Culture>0x0409</Culture>
    </ResourceCompile>
    <Link>
      <AdditionalDependencies>h323plus_$(PlatformShortName)_d.lib;ptlibs_$(PlatformShortName)_d.lib;snmpapi.lib;Winmm.lib;mpr.lib;wsock32.lib;%(AdditionalDependencies)</AdditionalDependencies>
      <OutputFile>$(SolutionDir)/$(Configuration)_$(PlatformShortName)/gnugk.exe</OutputFile>
      <SuppressStartupBanner>true</SuppressStartupBanner>
      <GenerateDebugInformation>true</GenerateDebugInformation>
      <ProgramDatabaseFile>.\Debug\gnugk.pdb</ProgramDatabaseFile>
      <SubSystem>Windows</SubSystem>
      <RandomizedBaseAddress>true</RandomizedBaseAddress>
      <DataExecutionPrevention>true</DataExecutionPrevention>
    </Link>
  </ItemDefinitionGroup>
  <ItemGroup>
    <ClCompile Include="capctrl.cxx" />
    <ClCompile Include="cisco.cxx" />
    <ClCompile Include="clirw.cxx" />
    <ClCompile Include="forwarding.cxx" />
    <ClCompile Include="gk.cxx" />
    <ClCompile Include="geoip.cxx" />
    <ClCompile Include="gkacct.cxx" />
    <ClCompile Include="gkauth.cxx" />
    <ClCompile Include="GkClient.cxx" />
    <ClCompile Include="gkconfig.cxx" />
    <ClCompile Include="gksql.cxx" />
    <ClCompile Include="gksql_firebird.cxx" />
    <ClCompile Include="gksql_mysql.cxx" />
    <ClCompile Include="gksql_odbc.cxx" />
    <ClCompile Include="gksql_pgsql.cxx" />
    <ClCompile Include="gksql_redis.cxx" />
    <ClCompile Include="gksql_sqlite.cxx" />
    <ClCompile Include="GkStatus.cxx" />
    <ClCompile Include="gktimer.cxx" />
    <ClCompile Include="h323util.cxx" />
    <ClCompile Include="httpacct.cxx" />
    <ClCompile Include="h460presence.cxx" />
    <ClCompile Include="ipauth.cxx" />
    <ClCompile Include="job.cxx" />
    <ClCompile Include="ldap.cxx" />
    <ClCompile Include="lua.cxx" />
    <ClCompile Include="MakeCall.cxx" />
    <ClCompile Include="Neighbor.cxx" />
    <ClCompile Include="ProxyChannel.cxx" />
    <ClCompile Include="radacct.cxx" />
    <ClCompile Include="radauth.cxx" />
    <ClCompile Include="radproto.cxx" />
    <ClCompile Include="RasSrv.cxx" />
    <ClCompile Include="RasTbl.cxx" />
    <ClCompile Include="Routing.cxx" />
    <ClCompile Include="sigmsg.cxx" />
    <ClCompile Include="singleton.cxx" />
    <ClCompile Include="snmp.cxx" />
    <ClCompile Include="SoftPBX.cxx" />
    <ClCompile Include="sqlacct.cxx" />
    <ClCompile Include="sqlauth.cxx" />
    <ClCompile Include="statusacct.cxx" />
    <ClCompile Include="RequireOneNet.cxx" />
    <ClCompile Include="Toolkit.cxx" />
    <ClCompile Include="version.cxx" />
    <ClCompile Include="yasocket.cxx" />
    <ClCompile Include="gkh235.cxx" />
    <ClCompile Include="authenticators.cxx" />
  </ItemGroup>
  <ItemGroup>
    <ResourceCompile Include="gnugk.rc" />
  </ItemGroup>
  <ItemGroup>
    <ClInclude Include="capctrl.h" />
    <ClInclude Include="cisco.h" />
    <ClInclude Include="clirw.h" />
    <ClInclude Include="config.h" />
    <ClInclude Include="factory.h" />
    <ClInclude Include="gk.h" />
    <ClInclude Include="gk_const.h" />
    <ClInclude Include="gkacct.h" />
    <ClInclude Include="gkauth.h" />
    <ClInclude Include="GkClient.h" />
    <ClInclude Include="gkconfig.h" />
    <ClInclude Include="gksql.h" />
    <ClInclude Include="GkStatus.h" />
    <ClInclude Include="gktimer.h" />
    <CustomBuild Include="gnugkbuildopts.h">
      <Message Condition="'$(Configuration)|$(Platform)'=='Debug|Win32'">Configuring Build Options</Message>
      <Message Condition="'$(Configuration)|$(Platform)'=='Debug|x64'">Configuring Build Options</Message>
      <Command Condition="'$(Configuration)|$(Platform)'=='Debug|Win32'">cd $(ProjectDir)
configure
</Command>
      <Command Condition="'$(Configuration)|$(Platform)'=='Debug|x64'">cd $(ProjectDir)
configure
</Command>
      <AdditionalInputs Condition="'$(Configuration)|$(Platform)'=='Debug|Win32'">$(SolutionDir)/configure.in;%(AdditionalInputs)</AdditionalInputs>
      <AdditionalInputs Condition="'$(Configuration)|$(Platform)'=='Debug|x64'">$(SolutionDir)/configure.in;%(AdditionalInputs)</AdditionalInputs>
      <Outputs Condition="'$(Configuration)|$(Platform)'=='Debug|Win32'">%(RootDir)%(Directory)gnugkbuildopts.h;%(Outputs)</Outputs>
      <Outputs Condition="'$(Configuration)|$(Platform)'=='Debug|x64'">%(RootDir)%(Directory)gnugkbuildopts.h;%(Outputs)</Outputs>
      <Message Condition="'$(Configuration)|$(Platform)'=='Debug as Service|Win32'">Configuring Build Options</Message>
      <Message Condition="'$(Configuration)|$(Platform)'=='Debug as Service|x64'">Configuring Build Options</Message>
      <Command Condition="'$(Configuration)|$(Platform)'=='Debug as Service|Win32'">cd $(ProjectDir)
configure
</Command>
      <Command Condition="'$(Configuration)|$(Platform)'=='Debug as Service|x64'">cd $(ProjectDir)
configure
</Command>
      <AdditionalInputs Condition="'$(Configuration)|$(Platform)'=='Debug as Service|Win32'">$(SolutionDir)/configure.in;%(AdditionalInputs)</AdditionalInputs>
      <AdditionalInputs Condition="'$(Configuration)|$(Platform)'=='Debug as Service|x64'">$(SolutionDir)/configure.in;%(AdditionalInputs)</AdditionalInputs>
      <Outputs Condition="'$(Configuration)|$(Platform)'=='Debug as Service|Win32'">%(RootDir)%(Directory)gnugkbuildopts.h;%(Outputs)</Outputs>
      <Outputs Condition="'$(Configuration)|$(Platform)'=='Debug as Service|x64'">%(RootDir)%(Directory)gnugkbuildopts.h;%(Outputs)</Outputs>
      <Message Condition="'$(Configuration)|$(Platform)'=='Debug|Win32'">Configuring Build Options</Message>
      <Message Condition="'$(Configuration)|$(Platform)'=='Debug|x64'">Configuring Build Options</Message>
      <Command Condition="'$(Configuration)|$(Platform)'=='Debug|Win32'">cd $(ProjectDir)
configure
</Command>
      <Command Condition="'$(Configuration)|$(Platform)'=='Debug|x64'">cd $(ProjectDir)
configure
</Command>
      <AdditionalInputs Condition="'$(Configuration)|$(Platform)'=='Debug|Win32'">$(SolutionDir)/configure.in;%(AdditionalInputs)</AdditionalInputs>
      <AdditionalInputs Condition="'$(Configuration)|$(Platform)'=='Debug|x64'">$(SolutionDir)/configure.in;%(AdditionalInputs)</AdditionalInputs>
      <Outputs Condition="'$(Configuration)|$(Platform)'=='Debug|Win32'">%(RootDir)%(Directory)gnugkbuildopts.h;%(Outputs)</Outputs>
      <Outputs Condition="'$(Configuration)|$(Platform)'=='Debug|x64'">%(RootDir)%(Directory)gnugkbuildopts.h;%(Outputs)</Outputs>
      <Message Condition="'$(Configuration)|$(Platform)'=='Release|Win32'">Configuring Build Options</Message>
      <Message Condition="'$(Configuration)|$(Platform)'=='Release|x64'">Configuring Build Options</Message>
      <Command Condition="'$(Configuration)|$(Platform)'=='Release|Win32'">cd $(ProjectDir)
configure
</Command>
      <Command Condition="'$(Configuration)|$(Platform)'=='Release|x64'">cd $(ProjectDir)
configure
</Command>
      <AdditionalInputs Condition="'$(Configuration)|$(Platform)'=='Release|Win32'">$(SolutionDir)/configure.in;%(AdditionalInputs)</AdditionalInputs>
      <AdditionalInputs Condition="'$(Configuration)|$(Platform)'=='Release|x64'">$(SolutionDir)/configure.in;%(AdditionalInputs)</AdditionalInputs>
      <Outputs Condition="'$(Configuration)|$(Platform)'=='Release|Win32'">%(RootDir)%(Directory)gnugkbuildopts.h;%(Outputs)</Outputs>
      <Outputs Condition="'$(Configuration)|$(Platform)'=='Release|x64'">%(RootDir)%(Directory)gnugkbuildopts.h;%(Outputs)</Outputs>
      <Message Condition="'$(Configuration)|$(Platform)'=='Release as Service|Win32'">Configuring Build Options</Message>
      <Message Condition="'$(Configuration)|$(Platform)'=='Release as Service|x64'">Configuring Build Options</Message>
      <Command Condition="'$(Configuration)|$(Platform)'=='Release as Service|Win32'">cd $(ProjectDir)
configure
</Command>
      <Command Condition="'$(Configuration)|$(Platform)'=='Release as Service|x64'">cd $(ProjectDir)
configure
</Command>
      <AdditionalInputs Condition="'$(Configuration)|$(Platform)'=='Release as Service|Win32'">$(SolutionDir)/configure.in;%(AdditionalInputs)</AdditionalInputs>
      <AdditionalInputs Condition="'$(Configuration)|$(Platform)'=='Release as Service|x64'">$(SolutionDir)/configure.in;%(AdditionalInputs)</AdditionalInputs>
      <Outputs Condition="'$(Configuration)|$(Platform)'=='Release as Service|Win32'">%(RootDir)%(Directory)gnugkbuildopts.h;%(Outputs)</Outputs>
      <Outputs Condition="'$(Configuration)|$(Platform)'=='Release as Service|x64'">%(RootDir)%(Directory)gnugkbuildopts.h;%(Outputs)</Outputs>
      <Message Condition="'$(Configuration)|$(Platform)'=='Release|Win32'">Configuring Build Options</Message>
      <Message Condition="'$(Configuration)|$(Platform)'=='Release|x64'">Configuring Build Options</Message>
      <Command Condition="'$(Configuration)|$(Platform)'=='Release|Win32'">cd $(ProjectDir)
configure
</Command>
      <Command Condition="'$(Configuration)|$(Platform)'=='Release|x64'">cd $(ProjectDir)
configure
</Command>
      <AdditionalInputs Condition="'$(Configuration)|$(Platform)'=='Release|Win32'">$(SolutionDir)/configure.in;%(AdditionalInputs)</AdditionalInputs>
      <AdditionalInputs Condition="'$(Configuration)|$(Platform)'=='Release|x64'">$(SolutionDir)/configure.in;%(AdditionalInputs)</AdditionalInputs>
      <Outputs Condition="'$(Configuration)|$(Platform)'=='Release|Win32'">%(RootDir)%(Directory)gnugkbuildopts.h;%(Outputs)</Outputs>
      <Outputs Condition="'$(Configuration)|$(Platform)'=='Release|x64'">%(RootDir)%(Directory)gnugkbuildopts.h;%(Outputs)</Outputs>
    </CustomBuild>
    <ClInclude Include="h323util.h" />
    <ClInclude Include="httpacct.h" />
    <ClInclude Include="h460presence.h" />
    <ClInclude Include="ipauth.h" />
    <ClInclude Include="job.h" />
    <ClInclude Include="MakeCall.h" />
    <ClInclude Include="name.h" />
    <ClInclude Include="Neighbor.h" />
    <ClInclude Include="ProxyChannel.h" />
    <ClInclude Include="radacct.h" />
    <ClInclude Include="radauth.h" />
    <ClInclude Include="radproto.h" />
    <ClInclude Include="rasinfo.h" />
    <ClInclude Include="RasPDU.h" />
    <ClInclude Include="RasSrv.h" />
    <ClInclude Include="RasTbl.h" />
    <ClInclude Include="Routing.h" />
    <ClInclude Include="rwlock.h" />
    <ClInclude Include="sigmsg.h" />
    <ClInclude Include="singleton.h" />
    <ClInclude Include="snmp.h" />
    <ClInclude Include="SoftPBX.h" />
    <ClInclude Include="sqlacct.h" />
    <ClInclude Include="statusacct.h" />
    <ClInclude Include="RequireOneNet.h" />
    <ClInclude Include="stl_supp.h" />
    <ClInclude Include="Toolkit.h" />
    <ClInclude Include="version.h" />
    <ClInclude Include="yasocket.h" />
    <ClInclude Include="gkh235.h" />
    <ClInclude Include="authenticators.h" />
  </ItemGroup>
  <ItemGroup>
    <None Include="changes.txt" />
    <None Include="readme.txt" />
    <None Include="gnugkbuildopts.h.in" />
  </ItemGroup>
  <Import Project="$(VCTargetsPath)\Microsoft.Cpp.targets" />
  <ImportGroup Label="ExtensionTargets">
  </ImportGroup>
</Project><|MERGE_RESOLUTION|>--- conflicted
+++ resolved
@@ -80,30 +80,6 @@
     <UseOfMfc>false</UseOfMfc>
     <PlatformToolset>v143</PlatformToolset>
   </PropertyGroup>
-<<<<<<< HEAD
-  <PropertyGroup Label="Configuration" Condition="'$(Configuration)|$(Platform)'=='Release (h323plus)|Win32'">
-    <PlatformToolset>v143</PlatformToolset>
-  </PropertyGroup>
-  <PropertyGroup Label="Configuration" Condition="'$(Configuration)|$(Platform)'=='Release (h323plus)|x64'">
-    <PlatformToolset>v143</PlatformToolset>
-  </PropertyGroup>
-  <PropertyGroup Label="Configuration" Condition="'$(Configuration)|$(Platform)'=='Debug as Service (h323plus)|x64'">
-    <PlatformToolset>v143</PlatformToolset>
-  </PropertyGroup>
-  <PropertyGroup Label="Configuration" Condition="'$(Configuration)|$(Platform)'=='Debug as Service (h323plus)|Win32'">
-    <PlatformToolset>v143</PlatformToolset>
-  </PropertyGroup>
-  <PropertyGroup Label="Configuration" Condition="'$(Configuration)|$(Platform)'=='Release as Service (h323plus)|Win32'">
-    <PlatformToolset>v143</PlatformToolset>
-  </PropertyGroup>
-  <PropertyGroup Label="Configuration" Condition="'$(Configuration)|$(Platform)'=='Release as Service (h323plus)|x64'">
-    <PlatformToolset>v143</PlatformToolset>
-  </PropertyGroup>
-  <PropertyGroup Label="Configuration" Condition="'$(Configuration)|$(Platform)'=='Debug (h323plus)|Win32'">
-    <PlatformToolset>v143</PlatformToolset>
-  </PropertyGroup>
-  <PropertyGroup Label="Configuration" Condition="'$(Configuration)|$(Platform)'=='Debug (h323plus)|x64'">
-=======
   <PropertyGroup Label="Configuration" Condition="'$(Configuration)|$(Platform)'=='Release|Win32'">
     <PlatformToolset>v143</PlatformToolset>
   </PropertyGroup>
@@ -126,7 +102,6 @@
     <PlatformToolset>v143</PlatformToolset>
   </PropertyGroup>
   <PropertyGroup Label="Configuration" Condition="'$(Configuration)|$(Platform)'=='Debug|x64'">
->>>>>>> 34a3cbe9
     <PlatformToolset>v143</PlatformToolset>
   </PropertyGroup>
   <Import Project="$(VCTargetsPath)\Microsoft.Cpp.props" />
@@ -432,8 +407,8 @@
       <SuppressStartupBanner>true</SuppressStartupBanner>
       <DebugInformationFormat>ProgramDatabase</DebugInformationFormat>
       <CompileAs>Default</CompileAs>
-      <LanguageStandard>
-      </LanguageStandard>
+      <LanguageStandard>stdcpp17</LanguageStandard>
+      <AdditionalOptions>/Zc:__cplusplus %(AdditionalOptions)</AdditionalOptions>
     </ClCompile>
     <ResourceCompile>
       <PreprocessorDefinitions>_DEBUG;%(PreprocessorDefinitions)</PreprocessorDefinitions>
@@ -473,8 +448,8 @@
       <SuppressStartupBanner>true</SuppressStartupBanner>
       <DebugInformationFormat>ProgramDatabase</DebugInformationFormat>
       <CompileAs>Default</CompileAs>
-      <LanguageStandard>
-      </LanguageStandard>
+      <LanguageStandard>stdcpp17</LanguageStandard>
+      <AdditionalOptions>/Zc:__cplusplus %(AdditionalOptions)</AdditionalOptions>
     </ClCompile>
     <ResourceCompile>
       <PreprocessorDefinitions>_DEBUG;%(PreprocessorDefinitions)</PreprocessorDefinitions>
@@ -518,8 +493,8 @@
       <WarningLevel>Level2</WarningLevel>
       <SuppressStartupBanner>true</SuppressStartupBanner>
       <CompileAs>Default</CompileAs>
-      <LanguageStandard>
-      </LanguageStandard>
+      <LanguageStandard>stdcpp17</LanguageStandard>
+      <AdditionalOptions>/Zc:__cplusplus %(AdditionalOptions)</AdditionalOptions>
     </ClCompile>
     <ResourceCompile>
       <PreprocessorDefinitions>NDEBUG;%(PreprocessorDefinitions)</PreprocessorDefinitions>
@@ -564,8 +539,8 @@
       <WarningLevel>Level3</WarningLevel>
       <SuppressStartupBanner>true</SuppressStartupBanner>
       <CompileAs>Default</CompileAs>
-      <LanguageStandard>
-      </LanguageStandard>
+      <LanguageStandard>stdcpp17</LanguageStandard>
+      <AdditionalOptions>/Zc:__cplusplus %(AdditionalOptions)</AdditionalOptions>
     </ClCompile>
     <ResourceCompile>
       <PreprocessorDefinitions>NDEBUG;%(PreprocessorDefinitions)</PreprocessorDefinitions>
@@ -609,8 +584,8 @@
       <WarningLevel>Level2</WarningLevel>
       <SuppressStartupBanner>true</SuppressStartupBanner>
       <CompileAs>Default</CompileAs>
-      <LanguageStandard>
-      </LanguageStandard>
+      <LanguageStandard>stdcpp17</LanguageStandard>
+      <AdditionalOptions>/Zc:__cplusplus %(AdditionalOptions)</AdditionalOptions>
     </ClCompile>
     <ResourceCompile>
       <PreprocessorDefinitions>NDEBUG;%(PreprocessorDefinitions)</PreprocessorDefinitions>
@@ -655,8 +630,8 @@
       <WarningLevel>Level3</WarningLevel>
       <SuppressStartupBanner>true</SuppressStartupBanner>
       <CompileAs>Default</CompileAs>
-      <LanguageStandard>
-      </LanguageStandard>
+      <LanguageStandard>stdcpp17</LanguageStandard>
+      <AdditionalOptions>/Zc:__cplusplus %(AdditionalOptions)</AdditionalOptions>
     </ClCompile>
     <ResourceCompile>
       <PreprocessorDefinitions>NDEBUG;%(PreprocessorDefinitions)</PreprocessorDefinitions>
@@ -695,8 +670,8 @@
       <SuppressStartupBanner>true</SuppressStartupBanner>
       <DebugInformationFormat>ProgramDatabase</DebugInformationFormat>
       <CompileAs>Default</CompileAs>
-      <LanguageStandard>
-      </LanguageStandard>
+      <LanguageStandard>stdcpp17</LanguageStandard>
+      <AdditionalOptions>/Zc:__cplusplus %(AdditionalOptions)</AdditionalOptions>
     </ClCompile>
     <ResourceCompile>
       <PreprocessorDefinitions>_DEBUG;%(PreprocessorDefinitions)</PreprocessorDefinitions>
@@ -736,8 +711,8 @@
       <SuppressStartupBanner>true</SuppressStartupBanner>
       <DebugInformationFormat>ProgramDatabase</DebugInformationFormat>
       <CompileAs>Default</CompileAs>
-      <LanguageStandard>
-      </LanguageStandard>
+      <LanguageStandard>stdcpp17</LanguageStandard>
+      <AdditionalOptions>/Zc:__cplusplus %(AdditionalOptions)</AdditionalOptions>
     </ClCompile>
     <ResourceCompile>
       <PreprocessorDefinitions>_DEBUG;%(PreprocessorDefinitions)</PreprocessorDefinitions>
